--- conflicted
+++ resolved
@@ -1,10 +1,6 @@
 [tool.poetry]
 name = "omnizart"
-<<<<<<< HEAD
 version = "0.4.1-rc0"
-=======
-version = "0.4.0"
->>>>>>> 67d55a92
 description = "Omniscient Mozart, being able to transcribe everything in the music."
 readme = "README.md"
 authors = ["BreezeWhite <miyashita2010@tuta.io>", "yjlolo <yjlolo125@gmail.com>"]
