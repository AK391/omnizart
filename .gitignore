
# Temporary files of Vim
*.swp
*.swo
*.sh~
Thumbs.db*

# Audio files
*.wav
*.mp3

# Development cache / data files
__pycache__/
.pytest_cache/
.venv/
bootstrap_data/
tf_dataset_experiment/
htmlcov/
.vscode/
*.code-workspace
.coverage
.cookie

# Transcription results
*.mid
*.csv
*.txt

# Built files
dist/
omnizart.egg-info/
docs/build/
build/

# Large files
sample_feature.hdf
soundfonts.sf2

# Spleeter's models
pretrained_models/

# Other files
checkpoints/
test.sh
*.ipynb
<<<<<<< HEAD
*.pptx
=======
soundfonts.sf2
>>>>>>> 2bb8da98
<|MERGE_RESOLUTION|>--- conflicted
+++ resolved
@@ -43,8 +43,4 @@
 checkpoints/
 test.sh
 *.ipynb
-<<<<<<< HEAD
-*.pptx
-=======
-soundfonts.sf2
->>>>>>> 2bb8da98
+*.pptx