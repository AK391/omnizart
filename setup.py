# -*- coding: utf-8 -*-
from setuptools import setup

packages = \
['omnizart',
 'omnizart.chord',
 'omnizart.cli',
 'omnizart.cli.chord',
 'omnizart.cli.drum',
 'omnizart.cli.music',
 'omnizart.cli.vocal_contour',
 'omnizart.constants',
 'omnizart.constants.schema',
 'omnizart.drum',
 'omnizart.feature',
 'omnizart.models',
 'omnizart.music',
<<<<<<< HEAD
 'omnizart.vocal']

package_data = \
{'': ['*'],
 'omnizart': ['checkpoints/chord/chord_v1/checkpoint',
              'checkpoints/chord/chord_v1/configurations.yaml',
              'checkpoints/chord/chord_v1/weights.index',
              'checkpoints/drum/drum_keras/arch.yaml',
              'checkpoints/drum/drum_keras/configurations.yaml',
              'checkpoints/music/music_note_stream/arch.yaml',
              'checkpoints/music/music_note_stream/configurations.yaml',
              'checkpoints/music/music_piano/arch.yaml',
              'checkpoints/music/music_piano/configuration.json',
              'checkpoints/music/music_piano/configurations.yaml',
              'checkpoints/music/music_pop/arch.yaml',
              'checkpoints/music/music_pop/configurations.yaml',
=======
 'omnizart.vocal_contour']

package_data = \
{'': ['*'],
 'omnizart': ['checkpoints/chord/chord_v1/*',
              'checkpoints/drum/drum_keras/*',
              'checkpoints/music/music_note_stream/*',
              'checkpoints/music/music_piano/*',
              'checkpoints/music/music_pop/*',
              'checkpoints/vocal/contour/*',
>>>>>>> 1b8ee577
              'defaults/*',
              'resource/vamp/*'],
 'omnizart.vocal_contour': ['.ipynb_checkpoints/*']}

install_requires = \
['click>=7.1.2,<8.0.0',
 'jsonschema>=3.2.0,<4.0.0',
 'librosa>=0.8.0,<0.9.0',
 'madmom>=0.16.1,<0.17.0',
 'mir_eval>=0.6,<0.7',
 'numba==0.48',
 'opencv-python>=4.4.0,<5.0.0',
 'pretty_midi>=0.2.9,<0.3.0',
 'pyfluidsynth>=1.2.5,<2.0.0',
 'pyyaml>=5.3.1,<6.0.0',
 'spleeter>=2.0.1,<3.0.0',
 'tensorflow>=2.3.0,<3.0.0',
 'tqdm>=4.49.0,<5.0.0',
 'urllib3>=1.25.11,<2.0.0',
 'vamp>=1.1.0,<2.0.0']

entry_points = \
{'console_scripts': ['omnizart = omnizart.cli.cli:entry']}

setup_kwargs = {
    'name': 'omnizart',
    'version': '0.1.0',
    'description': 'Omniscient Mozart, being able to transcribe everything in the music.',
    'long_description': "# omnizart\n\n[![build](https://github.com/Music-and-Culture-Technology-Lab/omnizart/workflows/general-check/badge.svg)](https://github.com/Music-and-Culture-Technology-Lab/omnizart/actions?query=workflow%3Ageneral-check)\n[![docs](https://github.com/Music-and-Culture-Technology-Lab/omnizart/workflows/docs/badge.svg?branch=build_doc)](https://music-and-culture-technology-lab.github.io/omnizart-doc/)\n[![PyPI version](https://badge.fury.io/py/omnizart.svg)](https://badge.fury.io/py/omnizart)\n![PyPI - License](https://img.shields.io/pypi/l/omnizart)\n[![PyPI - Downloads](https://img.shields.io/pypi/dm/omnizart)](https://pypistats.org/packages/omnizart)\n[![Docker Pulls](https://img.shields.io/docker/pulls/mctlab/omnizart)](https://hub.docker.com/r/mctlab/omnizart)\n\nOmniscient Mozart, being able to transcribe everything in the music, including vocal, drum, chord, beat, instruments, and more.\nCombines all the hard works developed by everyone in MCTLab into a single command line tool. Python package and docker\nimage are also available.\n\n### Try omnizart now!! [![Open In Colab](https://colab.research.google.com/assets/colab-badge.svg)](https://bit.ly/omnizart-colab)\n\nA quick-start example is as following:\n``` bash\n# Install omnizart\npip install omnizart\n\n# Download the checkpoints after installation\nomnizart download-checkpoints\n\n# Now it's ready for the transcription~\nomnizart drum transcribe <path/to/audio.wav>\nomnizart chord transcribe <path/to/audio.wav>\nomnizart music transcribe <path/to/audio.wav>\n```\n\nOr use the docker image:\n```\ndocker pull mctlab/omnizart:latest\ndocker run -it mctlab/omnizart:latest bash\n```\n\nComprehensive usage and API references can be found in the [official documentation site](https://music-and-culture-technology-lab.github.io/omnizart-doc/).\n\n# About\n[Music and Culture Technology Lab (MCTLab)](https://sites.google.com/view/mctl/home) aims to develop technology for music and relevant applications by leveraging cutting-edge AI techiniques.\n\n# Plan to support\n| Commands         | transcribe         | train              | evaluate | Description                       |\n|------------------|--------------------|--------------------|----------|-----------------------------------|\n| music            | :heavy_check_mark: | :heavy_check_mark: |          | Transcribes notes of instruments. |\n| drum             | :heavy_check_mark: | :interrobang:      |          | Transcribes drum tracks.          |\n| vocal            |                    |                    |          | Transcribes pitch of vocal.       |\n| vocal-contour    |                    |                    |          | Transcribes contour of vocal.     |\n| chord            | :heavy_check_mark: | :heavy_check_mark: |          | Transcribes chord progression.    |\n| beat             |                    |                    |          | Transcribes beat position.        |\n\n**NOTES** Though the implementation of training the drum model is 90% complete, but there still exists some\ninvisible bugs that cause the training fails to converge compared to the author's original implementation.\n\nExample usage\n<pre>\nomnizart music transcribe <i>path/to/audio</i>\nomnizart chord transcribe <i>path/to/audio</i>\nomnizart drum transcribe <i>path/to/audio</i>\n</pre>\n\nFor training a new model, download the dataset first and follow steps described below.\n<pre>\n# The following command will default saving the extracted feature under the same folder,\n# called <b>train_feature</b> and <b>test_feature</b>\nomnizart music generate-feature -d <i>path/to/dataset</i>\n\n# Train a new model\nomnizart music train-model -d <i>path/to/dataset</i>/train_feature --model-name My-Model\n</pre>\n\n\n# Development\nDescribes the neccessary background of how to develop this project.\n\n## Download and install\n``` bash\ngit clone https://github.com/Music-and-Culture-Technology-Lab/omnizart.git\n\n# Install dependenies. For more different installation approaches, please refer to the official documentation page.\n# The following command will download the checkpoints automatically.\ncd omnizart\nmake install\n\n# For developers, you have to install Dev dependencies as well, since they will not be installed by default.\npoetry install\n```\n\n## Package management\nUses [poetry](https://python-poetry.org/) for package management, instead of writing `requirements.txt` and `setup.py` manually.\nWe still provide the above two files for convenience. You can also generate them by executing ``make export``.\n\n### ATTENTION! MUST SEE!\nThere is a major difference between install with `poetry install` and `python setup.py install`. When using poetry for installation, which\nis the default approach when running `make insatll`, the site-pacakges and resource files are placed in the **current** folder.\nThis is different from executing `python setup.py install`, which resource files are installed in where a normal package you download through `pip install` will be placed (e.g. ~/.local/lib/python3.6/site-packages) .\n\nAnd why things aren't placed in the normal path, but the command still can be executed? The answer is that poetry add an additional package path to your *PATH*  environment variable, and guess what is that path? Bingo! Your current path where you can execute `poetry install`! The difference has a major impact on running `omnizart download-checkpoints`. The default save path of checkpoints is to where omnizart being installed. That would be fine for end users, but not good news for developers though. That means after you git clone this project, and installed with `setup.py` approach, the **checkpoints are stored under ~/.local/.../site-packages/**, not your current development path. Therefore, it is strongly suggested that developers should use the default installation approach for a more comfortable developing experience^^.\n\nFeedback: what a big trap there is...\n\n\n## Documentation\nAutomatically generate documents from inline docstrings of module, class, and function. \n[Hosted document page](http://140.109.21.96:8000/build/html/index.html)\n\nDocumentation style: Follows `numpy` document flavor. Learn more from [numpydoc](https://numpydoc.readthedocs.io/en/latest/format.html).\n\nDocument builder: [sphinx](https://www.sphinx-doc.org/en/master/)\n\nTo generate documents, `cd docs/` and execute `make html`. To see the rendered results, run `make serve` and view from the browser.\nAll documents and docstrings use **reStructured Text** format. More informations about this format can be found from \n[Sphinx's Document](https://www.sphinx-doc.org/en/master/usage/restructuredtext/basics.html).\n\n## Linters\nUses flake8 and pylint for coding style check.\n\nTo check with linters, execute `make check`.\n\nYou don't have to achieve a perfect score on pylint check, just pass 9.5 points still counted as a successful check.\n\n### Caution!\nThere is convenient make command for formating the code, but it should be used very carefully.\nNot only it could format the code for you, but also could mess up the code, and eventually you should still need\nto check the format manually after refacorting the code with tools. \n\nTo format the code with black and yapf, enter `make format`.\n\n## Unittest\nUses `pytest` for unittest. The overall coverage rate should pass 25%, or CI would fail.\n\n## CI/CD\nUses github actions for automatic linting, unittesting, document building, and package release.\nCurrently supports two workflows:\n* General check\n* Documentation page publishing\n* Publish PyPI package and docker image\n\n### General Check\nEverytime you push to the master branch, file a pull request, and merge into master branch, will trigger\nthis action. This will do checks like code format, and unittests by leveraging the above mentioned\ntools. If the check fails, you will not be able to merge the feature branch into master branch.\n\n### Documentation Page Publishing\nWe use [github page](https://pages.github.com/) to host our documentation, and is separated as an [independent\nrepository](https://github.com/Music-and-Culture-Technology-Lab/omnizart-doc). \n\n**Please do not directly modify the content of the omnizart-doc repository!!**\n\nThe only permitted way to update the documentation page is by updating the `build_doc` branch, and\nlet the workflow do the rest of things.\n\nSteps to update the documentation page:\n* Clone **this** repo\n* Create a new branch. **DO NOT UPDATE THE `build_doc` BRANCH DIRECTLY!!**\n* File a pull request\n* Merge into master (by admin)\n* Merge into `build_doc` branch (by admin)\n* Push to this repo (by admin)\n\n### Publish PyPI Package and Docker Image\nPublish the python package to PyPI and also the docker image to dockerhub when push tags to the repository.\nThe publish process will be automatically done by the github actions. There are several steps in the process:\n\n1. Pack and publish the python package.\n2. Build the docker image and publish to Docker Hub.\n3. Create release -> this will also trigger the automation of documentation publishment.\n\n\n## Docker\nWe provide both the Dockerfile for local image build and also the pre-build image on Docker Hub.\n\nTo build the image, run the following:\n```\ndocker build -t omnizart:my-image .\n```\n\nTo use the pre-build image, follow below steps:\n```\n# Download from Docker Hub\ndocker pull mctlab/omnizart\n\n# Execute the image\ndocker run -it mctlab/omnizart:latest\n\n### For those who want to leverage the power of GPU for acceleration, make sure\n### you have installed docker>=19.03 and the 'nvidia-container-toolkit' package.\n# Execute the docker with GPU support\ndocker run --gpus all -it mctlab/omnizart:latest\n```\n\n\n## Command Test\nTo actually install and test the `omnizart` command, execute `make install`. This will automatically create a virtual environment and install everything needed inside it. After installation, just follow the instruction showing on the screen to activate the environment, then type `omnizart --help` to check if it works. After testing the command, type `deactivate` to leave the virtual environment.\n\n## Others\n### Log Level\nThe default log level is set to `warn`. You can change it by exporting environment variable *LOG_LEVEL* to one of `debug`, `info`, `warning`, `error`, or `critical`. The verbosity is sorted from high to low (debug -> critical). For the consideration behind the log level design, please refer to the [soruce code](https://github.com/Music-and-Culture-Technology-Lab/omnizart/blob/master/omnizart/utils.py#L20) or the [documentation page](https://music-and-culture-technology-lab.github.io/omnizart-doc/utils.html#omnizart.utils.get_logger)\n",
    'author': 'BreezeWhite',
    'author_email': 'freedombluewater@gmail.com',
    'maintainer': None,
    'maintainer_email': None,
    'url': 'https://sites.google.com/view/mctl/home',
    'packages': packages,
    'package_data': package_data,
    'install_requires': install_requires,
    'entry_points': entry_points,
    'python_requires': '>=3.6.1,<3.9',
}


setup(**setup_kwargs)

# This setup.py was autogenerated using poetry.<|MERGE_RESOLUTION|>--- conflicted
+++ resolved
@@ -15,24 +15,7 @@
  'omnizart.feature',
  'omnizart.models',
  'omnizart.music',
-<<<<<<< HEAD
- 'omnizart.vocal']
-
-package_data = \
-{'': ['*'],
- 'omnizart': ['checkpoints/chord/chord_v1/checkpoint',
-              'checkpoints/chord/chord_v1/configurations.yaml',
-              'checkpoints/chord/chord_v1/weights.index',
-              'checkpoints/drum/drum_keras/arch.yaml',
-              'checkpoints/drum/drum_keras/configurations.yaml',
-              'checkpoints/music/music_note_stream/arch.yaml',
-              'checkpoints/music/music_note_stream/configurations.yaml',
-              'checkpoints/music/music_piano/arch.yaml',
-              'checkpoints/music/music_piano/configuration.json',
-              'checkpoints/music/music_piano/configurations.yaml',
-              'checkpoints/music/music_pop/arch.yaml',
-              'checkpoints/music/music_pop/configurations.yaml',
-=======
+ 'omnizart.vocal',
  'omnizart.vocal_contour']
 
 package_data = \
@@ -43,7 +26,6 @@
               'checkpoints/music/music_piano/*',
               'checkpoints/music/music_pop/*',
               'checkpoints/vocal/contour/*',
->>>>>>> 1b8ee577
               'defaults/*',
               'resource/vamp/*'],
  'omnizart.vocal_contour': ['.ipynb_checkpoints/*']}
