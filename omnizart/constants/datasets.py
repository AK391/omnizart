"""Information about directory structure of each dataset."""
# pylint: disable=C0112
import os
import glob
from shutil import copy

from omnizart.utils import ensure_path_exists
from omnizart.remote import download_large_file_from_google_drive



def _get_file_list(dataset_path, dirs, ext):
    files = []
    for _dir in dirs:
        files += glob.glob(os.path.join(dataset_path, _dir, "*" + ext))
    return files


class BaseStructure:
    """Defines the necessary attributes and methods for each sub-dataset structure class.

    All sub-dataset structure class should inherit this meta class to ensure
    the necessary attributes, and to overide the methods.
    """

<<<<<<< HEAD
    @property
    @abstractmethod
    def train_wavs(self):
        """Record folders that contain trainig wav files.
=======
    #: The URL for downloading the dataset.
    url = None
>>>>>>> 4c8cec79

    #: The extension of ground-truth files (e.g. .mid, .csv).
    label_ext = None

    train_wavs = None
    """Records folders that contains trainig wav files.

    The path to sub-folders should be the relative path to root folder of the dataset.

<<<<<<< HEAD
        where ``AkPnCGdD`` and ``AkPnBcht`` are the folders that store the wav files.
        The function should then return a list like:
=======
    Examples
    --------
    Assume the structure of the dataset looks like following
>>>>>>> 4c8cec79

    |  maps
    |  ├── MAPS_AkPnCGdD_2
    |  │   └── AkPnCGdD
    |  └── MAPS_AkPnBcht_2
    |      └── AkPnBcht

<<<<<<< HEAD
    @property
    @abstractmethod
    def test_wavs(self):
        """Record folders that contain testing wav files.
=======
    Where ``AkPnCGdD`` and ``AkPnBcht`` are the folders store the wav files.
    The function should return a list like:
>>>>>>> 4c8cec79

    |  >>> ['MAPS_AkPnCGdD_2/AkPnCGdD', 'MAPS_AkPnBcht_2/AkPnBcht']
    """

<<<<<<< HEAD
    @property
    @abstractmethod
    def train_labels(self):
        """Record folders that contain training labels.

        Record information of the ground-truth files corresponding to `train_wavs`.
        """

    @property
    @abstractmethod
    def test_labels(self):
        """Record folders that contain testing labels.

        Same as what `train_labels` does, but for testing ground-truth files.
        """
=======
    test_wavs = None
    """Records folders that contains testing wav files.

    Same as what `train_wavs` does, but for testing wav files.
    """

    train_labels = None
    """Records folders that contains training labels.

    Similar to the `train_wavs` function, records information of where the corresponding
    ground-truth files are stored.
    """

    test_labels = None
    """Records folders that contains testing labels.
>>>>>>> 4c8cec79

    Similar to the `train_labels` function, records information of where the corresponding
    ground-truth files are stored.
    """

<<<<<<< HEAD
    def get_train_wavs(self, dataset_path="./"):
        """Get list of paths to training wav files"""
        return self._get_file_list(dataset_path, self.train_wavs, ".wav")

    def get_test_wavs(self, dataset_path="./"):
        """Get list of paths to testing wav files"""
        return self._get_file_list(dataset_path, self.test_wavs, ".wav")

    def get_train_labels(self, dataset_path="./"):
        """Get list of paths to train labels"""
        return self._get_file_list(dataset_path, self.train_labels, self.label_ext)

    def get_test_labels(self, dataset_path="./"):
        """Get list of paths to test labels"""
        return self._get_file_list(dataset_path, self.test_labels, self.label_ext)
=======
    @classmethod
    def get_train_wavs(cls, dataset_path="./"):
        """Get list of complete train wav paths"""
        return _get_file_list(dataset_path, cls.train_wavs, ".wav")

    @classmethod
    def get_test_wavs(cls, dataset_path="./"):
        """Get list of complete test wav paths"""
        return _get_file_list(dataset_path, cls.test_wavs, ".wav")

    @classmethod
    def get_train_labels(cls, dataset_path="./"):
        """Get list of complete train label paths"""
        return _get_file_list(dataset_path, cls.train_labels, cls.label_ext)

    @classmethod
    def get_test_labels(cls, dataset_path="./"):
        """Get list of complete test label paths"""
        return _get_file_list(dataset_path, cls.test_labels, cls.label_ext)

    @classmethod
    def download(cls, save_path="./"):
        """Download the dataset.

        After download the compressed (zipped) dataset file, the function will automatically
        decompress it and delete the original zipped file.

        You can apply some post process after download by overriding the function ``_post_download``.
        The _post_download function receives a single ``dataset_path`` as the parameter, 
        and you can do anything to the dataset such as re-organize the directory structure,
        or filter out some files.
        """
        ensure_path_exists(save_path)
        save_name = cls.__name__.replace("Structure", "") + ".zip"
        download_large_file_from_google_drive(cls.url, save_path=save_path, save_name=save_name, unzip=True)
        os.remove(save_name)
        cls._post_download(dataset_path=os.path.join(save_path, save_name))

    @classmethod
    def _post_download(cls, dataset_path):
        pass
>>>>>>> 4c8cec79


class MapsStructure(BaseStructure):
    """Structure of MAPS dataset"""

    #: Label extension
    label_ext = ".txt"

    #: Folder to train wavs
    train_wavs = [
        "MAPS_AkPnBcht_2/AkPnBcht/MUS",
        "MAPS_AkPnBsdf_2/AkPnBsdf/MUS",
        "MAPS_AkPnStgb_2/AkPnStgb/MUS",
        "MAPS_AkPnCGdD_2/AkPnCGdD/MUS",
        "MAPS_SptkBGCl_2/SptKBGCl/MUS",
        "MAPS_StbgTGd2_2/StbgTGd2/MUS",
    ]

    #: Folder to test wavs
    test_wavs = ["MAPS_ENSTDkAm_2/ENSTDkAm/MUS", "MAPS_ENSTDkCl_2/ENSTDkCl/MUS"]

    #: Folder to train labels
    train_labels = train_wavs

    #: Folder to test labels
    test_labels = test_wavs


class MusicNetStructure(BaseStructure):
    """Structure of MusicNet dataset"""

    #: Dataset URL
    url = "https://homes.cs.washington.edu/~thickstn/media/musicnet.tar.gz"

    #: Label extension
    label_ext = ".csv"

    #: Folder to train wavs
    train_wavs = ["train_data"]

    #: Folder to test wavs
    test_wavs = ["test_data"]

    #: Folder to train labels
    train_labels = ["train_labels"]

    #: Folder to test labels
    test_labels = ["test_labels"]


class MaestroStructure(BaseStructure):
    """Structure of Maestro dataset"""

    #: Dataset URL
    url = "https://storage.googleapis.com/magentadata/datasets/maestro/v2.0.0/maestro-v2.0.0.zip"

    #: Label extension
    label_ext = ".midi"

    #: Folder to train wavs
    train_wavs = ["2004", "2006", "2008", "2009", "2011", "2013", "2014", "2015", "2017"]

    #: Folder to test wavs
    test_wavs = ["2018"]

    #: Folder to train labels
    train_labels = train_wavs

    #: Folder to test labels
    test_labels = test_wavs


class PopStructure(BaseStructure):
    """Structure of Pop dataset"""

    #: Label extension
    label_ext = ".mid"

    #: Folder to train wavs
    train_wavs = [
        "01_ytd_audio/dist0p00",
        "01_ytd_audio/dist0p10",
        "01_ytd_audio/dist0p20",
        "01_ytd_audio/dist0p40",
        "01_ytd_audio/dist0p50",
        "01_ytd_audio/dist0p60",
    ]

    #: Folder to test wavs
    test_wavs = ["01_ytd_audio/dist0p30"]

    #: Folder to train labels
    train_labels = [
        "05_align_mid/dist0p00",
        "05_align_mid/dist0p10",
        "05_align_mid/dist0p20",
        "05_align_mid/dist0p40",
        "05_align_mid/dist0p50",
        "05_align_mid/dist0p60",
    ]

    #: Folder to test labels
    test_labels = ["05_align_mid/dist0p30"]


class ExtSuStructure(BaseStructure):
    """Structure of Extended-Su dataset"""

    #: Dataset URL
    url = "https://drive.google.com/uc?export=download&id=1Miw9G2O1Y8g253RQ2uQ4udM5XMKB-9p8"

    #: Label extension
    label_ext = ".mid"

    #: Folder to train wavs
    train_wavs = []

    #: Folder to test wavs
    test_wavs = [
        "1 Tchaikovsky", "2 schumann", "3 beethoven", "5 Mozart",
        "PQ01_Dvorak", "PQ02_Elgar", "PQ03_Farranc", "PQ04_Frank", "PQ05_Hummel",
        "PQ06_Schostakovich", "PQ07_Schubert", "PQ08_Schubert",
        "SQ01_Beethoven", "SQ02_Janacek", "SQ03_Schubert", "SQ04_Janacek",
        "SQ04_Ravel", "SQ05_Mozart", "SQ07_Haydn", "SQ08_Dvorak", "SQ09_Ravel",
        "SY06_Mahler", 
        "VS01_Schumann", "VS02_Brahms", "VS03_Debussy", "VS04_Franck", "VS05_Mozart",
        "WQ01_Nielsen", "WQ02_Schoenberg", "WQ03_Cambini", "WQ04_Danzi",
    ]

    #: Folder to train labels
    train_labels = train_wavs

    #: Folder to test labels
    test_labels = test_wavs


class McGillBillBoard(BaseStructure):
    """Constant settings of McGill BillBoard dataset."""

    #: Path to the feature folder relative to dataset
    feature_folder = "./McGill-Billboard-Features"

    #: Path to the label folder relative to dataset
    label_folder = "./McGill-Billboard-MIREX"

    #: Name of feature files
    feature_file_name = "bothchroma.csv"

    #: Name of label files
    label_file_name = "majmin.lab"

    #: Path to the index file relative the dataset
    index_file_path = "./billboard-2.0-index.csv"

    #: Split ID of train/val set.
    train_test_split_id = 1000

    #: Dataset URL
    url = "https://drive.google.com/uc?export=download&id=1_K_Fof4zt1IQvs1aDmf-5wY0wHqgcPlC"


class BeethovenSonatasStructure(BaseStructure):
    """Constant settings of BPS-FH dataset"""

    #: Hosted dataset download url.
    url = "https://drive.google.com/uc?export=download&id=1nYq2FB5LQfYJoXyYZl3XcklpJkCOnwhV"


<<<<<<< HEAD
class MIR1K:
    """Constant settings of MIR-1K dataset."""
    # TODO: specify the exact train/val split

    #: Path to the audio (.wav) folder relative to dataset
    audio_folder = "./Wavfile"

    #: Path to the label (.pv) folder relative to dataset
    label_folder = "./PitchLabel"

    #: Hosted dataset download url.
    url = "http://mirlab.org/dataset/public/MIR-1K.zip"

    @property
    def label_ext(self):
        """"""
        return ".pv"


class MedleyDB:
    """Constant settings of MedleyDB dataset."""
    pass
=======
class MIR1KStructure(BaseStructure):
    """Constant settings of MIR-1K dataset."""

    #: Download url of MIR-1K dataset
    url = "http://mirlab.org/dataset/public/MIR-1K.zip"

    #: Label extension
    label_ext = ".pv"

    #: Folder to train wavs
    train_wavs = ["train_data"]

    #: Folder to train labels
    train_labels = ["PitchLabel"]

    #: Folder to test wavs
    test_wavs = ["test_data"]

    #: Folder to test labels
    test_labels = ["PitchLabel"]

    #: Percentage of training data to be partitioned.
    percent_train = 0.88

    @classmethod
    def _post_download(cls, dataset_path):
        """Re-distribute wav files into training and testing data."""
        wavs = _get_file_list(dataset_path, ["Wavfile"], ".wav")
        train_num = round(len(wavs) * cls.percent_train)
        train_wavs = wavs[:train_num]
        test_wavs = wavs[train_num:]
        train_folder = os.path.join(dataset_path, "train_data")
        test_folder = os.path.join(dataset_path, "test_data")
        ensure_path_exists(train_folder)
        ensure_path_exists(test_folder)
        for wav in train_wavs:
            copy(wav, train_folder)
        for wav in test_wavs:
            copy(wav, test_folder)
        return wavs



class CMediaStructure(BaseStructure):
    """Constant settings of CMedia dataset."""

    #: Official download url provided by MIREX.
    url = "https://drive.google.com/uc?export=download&id=15b298vSP9cPP8qARQwa2X_0dbzl6_Eu7"

    #: Label extension
    label_ext = ".pv"

    #: Folder to train wavs
    train_wavs = ["train_data"]

    #: Folder to train labels
    train_labels = ["train_labels"]

    #: Folder to test wavs
    test_wavs = []

    #: Folder to test labels
    test_labels = []
>>>>>>> 4c8cec79
<|MERGE_RESOLUTION|>--- conflicted
+++ resolved
@@ -8,7 +8,6 @@
 from omnizart.remote import download_large_file_from_google_drive
 
 
-
 def _get_file_list(dataset_path, dirs, ext):
     files = []
     for _dir in dirs:
@@ -17,38 +16,26 @@
 
 
 class BaseStructure:
-    """Defines the necessary attributes and methods for each sub-dataset structure class.
+    """Define the necessary attributes and methods for each sub-dataset structure class.
 
     All sub-dataset structure class should inherit this meta class to ensure
     the necessary attributes, and to overide the methods.
     """
 
-<<<<<<< HEAD
-    @property
-    @abstractmethod
-    def train_wavs(self):
-        """Record folders that contain trainig wav files.
-=======
     #: The URL for downloading the dataset.
     url = None
->>>>>>> 4c8cec79
 
     #: The extension of ground-truth files (e.g. .mid, .csv).
     label_ext = None
 
     train_wavs = None
-    """Records folders that contains trainig wav files.
+    """Record folders that contain trainig wav files.
 
     The path to sub-folders should be the relative path to root folder of the dataset.
 
-<<<<<<< HEAD
-        where ``AkPnCGdD`` and ``AkPnBcht`` are the folders that store the wav files.
-        The function should then return a list like:
-=======
     Examples
     --------
     Assume the structure of the dataset looks like following
->>>>>>> 4c8cec79
 
     |  maps
     |  ├── MAPS_AkPnCGdD_2
@@ -56,44 +43,20 @@
     |  └── MAPS_AkPnBcht_2
     |      └── AkPnBcht
 
-<<<<<<< HEAD
-    @property
-    @abstractmethod
-    def test_wavs(self):
-        """Record folders that contain testing wav files.
-=======
-    Where ``AkPnCGdD`` and ``AkPnBcht`` are the folders store the wav files.
-    The function should return a list like:
->>>>>>> 4c8cec79
+    where ``AkPnCGdD`` and ``AkPnBcht`` are the folders that store the wav files.
+    The function should then return a list like:
 
     |  >>> ['MAPS_AkPnCGdD_2/AkPnCGdD', 'MAPS_AkPnBcht_2/AkPnBcht']
     """
 
-<<<<<<< HEAD
-    @property
-    @abstractmethod
-    def train_labels(self):
-        """Record folders that contain training labels.
-
-        Record information of the ground-truth files corresponding to `train_wavs`.
-        """
-
-    @property
-    @abstractmethod
-    def test_labels(self):
-        """Record folders that contain testing labels.
-
-        Same as what `train_labels` does, but for testing ground-truth files.
-        """
-=======
     test_wavs = None
-    """Records folders that contains testing wav files.
+    """Record folders that contain testing wav files.
 
     Same as what `train_wavs` does, but for testing wav files.
     """
 
     train_labels = None
-    """Records folders that contains training labels.
+    """Record folders that contains training labels.
 
     Similar to the `train_wavs` function, records information of where the corresponding
     ground-truth files are stored.
@@ -101,29 +64,11 @@
 
     test_labels = None
     """Records folders that contains testing labels.
->>>>>>> 4c8cec79
 
     Similar to the `train_labels` function, records information of where the corresponding
     ground-truth files are stored.
     """
 
-<<<<<<< HEAD
-    def get_train_wavs(self, dataset_path="./"):
-        """Get list of paths to training wav files"""
-        return self._get_file_list(dataset_path, self.train_wavs, ".wav")
-
-    def get_test_wavs(self, dataset_path="./"):
-        """Get list of paths to testing wav files"""
-        return self._get_file_list(dataset_path, self.test_wavs, ".wav")
-
-    def get_train_labels(self, dataset_path="./"):
-        """Get list of paths to train labels"""
-        return self._get_file_list(dataset_path, self.train_labels, self.label_ext)
-
-    def get_test_labels(self, dataset_path="./"):
-        """Get list of paths to test labels"""
-        return self._get_file_list(dataset_path, self.test_labels, self.label_ext)
-=======
     @classmethod
     def get_train_wavs(cls, dataset_path="./"):
         """Get list of complete train wav paths"""
@@ -165,7 +110,6 @@
     @classmethod
     def _post_download(cls, dataset_path):
         pass
->>>>>>> 4c8cec79
 
 
 class MapsStructure(BaseStructure):
@@ -334,30 +278,6 @@
     url = "https://drive.google.com/uc?export=download&id=1nYq2FB5LQfYJoXyYZl3XcklpJkCOnwhV"
 
 
-<<<<<<< HEAD
-class MIR1K:
-    """Constant settings of MIR-1K dataset."""
-    # TODO: specify the exact train/val split
-
-    #: Path to the audio (.wav) folder relative to dataset
-    audio_folder = "./Wavfile"
-
-    #: Path to the label (.pv) folder relative to dataset
-    label_folder = "./PitchLabel"
-
-    #: Hosted dataset download url.
-    url = "http://mirlab.org/dataset/public/MIR-1K.zip"
-
-    @property
-    def label_ext(self):
-        """"""
-        return ".pv"
-
-
-class MedleyDB:
-    """Constant settings of MedleyDB dataset."""
-    pass
-=======
 class MIR1KStructure(BaseStructure):
     """Constant settings of MIR-1K dataset."""
 
@@ -400,7 +320,6 @@
         return wavs
 
 
-
 class CMediaStructure(BaseStructure):
     """Constant settings of CMedia dataset."""
 
@@ -420,5 +339,4 @@
     test_wavs = []
 
     #: Folder to test labels
-    test_labels = []
->>>>>>> 4c8cec79
+    test_labels = []