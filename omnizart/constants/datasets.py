--- conflicted
+++ resolved
@@ -8,12 +8,9 @@
 from omnizart.remote import download_large_file_from_google_drive
 
 
-<<<<<<< HEAD
-=======
 logger = get_logger("Constant Datasets")
 
 
->>>>>>> c2371807
 def _get_file_list(dataset_path, dirs, ext):
     files = []
     for _dir in dirs:
@@ -22,17 +19,10 @@
 
 
 class BaseStructure:
-<<<<<<< HEAD
-    """Define the necessary attributes and methods for each sub-dataset structure class.
-
-    All sub-dataset structure class should inherit this meta class to ensure
-    the necessary attributes, and to overide the methods.
-=======
     """Defines the necessary attributes and common functions for each sub-dataset structure class.
 
     All sub-dataset structure class should inherit this base class to ensure
     the necessary attributes and methods are overriden.
->>>>>>> c2371807
     """
 
     #: The URL for downloading the dataset.
