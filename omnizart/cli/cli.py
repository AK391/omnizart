"""The entry point of the ``omnizart`` command.

Sub-commands are also added here.

Examples
--------
.. code-block:: bash

    omnizart --help
    omnizart music --help
"""
import os

import click

import omnizart.constants.datasets as dset
from omnizart import MODULE_PATH
from omnizart.remote import download_large_file_from_google_drive
from omnizart.utils import ensure_path_exists, synth_midi
from omnizart.constants.midi import SOUNDFONT_PATH
from omnizart.cli.music import music
from omnizart.cli.drum import drum
from omnizart.cli.chord import chord
from omnizart.cli.vocal_contour import vocal_contour
from omnizart.cli.transcribe import transcribe


SUB_COMMAND_GROUP = [
    {"Transcription": ["music", "chord", "drum", "transcribe"]},
    {"Utilities": ["download-checkpoints", "download-dataset", "synth"]}
]


class GroupSubCommandHelpMsg(click.Group):
    """Group different types of sub-commands when showing help message."""
    def format_commands(self, ctx, formatter):
        all_commands = self.list_commands(ctx)
        limit = formatter.width - 6 - max(len(cmd) for cmd in all_commands)

        for group in SUB_COMMAND_GROUP:
            grp_name = list(group.keys())[0]
            subcommands = list(group.values())[0]
            rows = []
            for subcommand in subcommands:
                cmd = self.get_command(ctx, subcommand)
                help_msg = cmd.get_short_help_str(limit)
                rows.append((subcommand, help_msg))
                all_commands.remove(subcommand)

            with formatter.section(grp_name):
                formatter.write_dl(rows)

        other_cmd = []
        for subcommand in all_commands:
            cmd = self.get_command(ctx, subcommand)
            if cmd is None:
                continue
            if cmd.hidden:
                continue

            help_msg = cmd.get_short_help_str(limit)
            other_cmd.append((subcommand, help_msg))

        if len(other_cmd) > 0:
            with formatter.section("Others"):
                formatter.write_dl(other_cmd)


@click.group(cls=GroupSubCommandHelpMsg)
def entry():
    pass


@click.command()
@click.argument(
    "dataset",
    type=click.Choice(["Maestro", "MusicNet", "McGill", "BPS-FH", "Ext-Su", "MIR1K", "CMedia"], case_sensitive=False)
)
@click.option(
    "-o", "--output", default="./", help="Path for saving the downloaded dataset.", type=click.Path(writable=True)
)
def download_dataset(dataset, output):
    """A quick command for downloading datasets."""
    struct = {
        "maestro": dset.MaestroStructure,
        "musicnet": dset.MusicNetStructure,
        "mcgill": dset.McGillBillBoard,
        "bps-fh": dset.BeethovenSonatasStructure,
        "ext-su": dset.ExtSuStructure,
        "mir1k": dset.MIR1KStructure,
        "cmedia": dset.CMediaStructure
    }[dataset.lower()]
    click.echo(f"Downloading {dataset} dataset and save to {output}")
    struct.download(save_path=output)


@click.command()
@click.option("--output-path", help="Explicitly specify the path to the omnizart project for storing checkpoints.")
def download_checkpoints(output_path):
    """Download the archived checkpoints of different models."""
    CHECKPOINTS = {
        "chord_v1": {
            "fid": "1sz83HC_bkA0Gp9G0TtX7cy3jKkANbR8R",
            "save_as": "checkpoints/chord/chord_v1.zip",
            "file_length": 87005425,
            "unzip": True
        },
        "drum_keras": {
            "fid": "1seqz_pi20zB8rq1YJE0Jbk1SwkJ9hOCK",
            "save_as": "checkpoints/drum/drum_keras/weights.h5",
            "file_length": 31204608
        },
        "music_pop": {
            "fid": "1-kM27jR_iCvF8Z-3pAFG-nrMRktyxxJ0",
            "save_as": "checkpoints/music/music_pop/weights.h5",
            "file_length": 33820096
        },
        "music_piano": {
            "fid": "1x9_qjXSiM4GAxpvKfdYJK5S3SLdlCl2I",
            "save_as": "checkpoints/music/music_piano/weights.h5",
            "file_length": 50738464
        },
        "music_note_stream": {
            "fid": "18IqdrR3IhFP52H6w1HgTlPQUJXKHXm9u",
            "save_as": "checkpoints/music/music_note_stream/weights.h5",
            "file_length": 33816384
        },
<<<<<<< HEAD
        "vocal_semi": {
            "fid": "1F3_qns6jc7MjDYigNsKQLJeawsAWAq_x",
            "save_as": "checkpoints/vocal/vocal_semi.zip",
            "file_length": 213112805,
            "unzip": True
=======
        "vocal_contour": {
            "fid": "1w0k0wioN8dnf63E0RgdLB8r-FeBnhwJt",
            "save_as": "checkpoints/vocal/contour/weights.h5",
            "file_length": 50732192
>>>>>>> 1b8ee577
        }
    }

    if output_path is not None:
        abs_path = os.path.abspath(output_path)
        output_path = os.path.join(abs_path, "omnizart")
    else:
        output_path = MODULE_PATH

    for checkpoint, info in CHECKPOINTS.items():
        print(f"Downloading checkpoints: {checkpoint}")
        save_name = os.path.basename(info["save_as"])
        save_path = os.path.dirname(info["save_as"])
        save_path = os.path.join(output_path, save_path)
        unzip = info.get("unzip", False)
        download_large_file_from_google_drive(
            info["fid"], file_length=info["file_length"], save_path=save_path, save_name=save_name, unzip=unzip
        )
        if unzip:
            os.remove(os.path.join(save_path, save_name))


@click.command()
@click.argument("input_midi", type=click.Path(exists=True))
@click.option(
    "-o", "--output-path", help="Output path of the synthesized midi.", type=click.Path(writable=True), default="./"
)
@click.option("--sf2-path", help="Path to your own soundfont file.", type=click.Path(exists=True))
def synth(input_midi, output_path, sf2_path):
    """Synthesize the MIDI into wav file.

    If --sf2-path is not specified, will use the default soundfont file same as used by MuseScore."
    """
    f_name, _ = os.path.splitext(os.path.basename(input_midi))
    out_name = f"{f_name}_synth.wav"
    if os.path.isdir(output_path):
        # Specifies only directory without file name.
        # Use the default file name.
        ensure_path_exists(output_path)
        output_file = os.path.join(output_path, out_name)
    else:
        # Already specified the output file name.
        f_dir = os.path.dirname(os.path.abspath(output_path))
        ensure_path_exists(f_dir)
        output_file = output_path
    click.echo(f"Output file as: {output_file}")

    if sf2_path is None:
        if not os.path.exists(SOUNDFONT_PATH):
            # Download the default soundfont file.
            click.echo("Downloading default sondfont file...")
            download_large_file_from_google_drive(
                url="16RM-dWKcNtjpBoo7DFSONpplPEg5ruvO",
                file_length=31277462,
                save_path=os.path.dirname(SOUNDFONT_PATH),
                save_name=os.path.basename(SOUNDFONT_PATH)
            )
        sf2_path = SOUNDFONT_PATH

    click.echo("Synthesizing MIDI...")
    synth_midi(input_midi, output_path=output_file, sf2_path=sf2_path)
    click.echo("Synthesize finished")


entry.add_command(music)
entry.add_command(drum)
entry.add_command(chord)
entry.add_command(vocal_contour)
entry.add_command(transcribe)
entry.add_command(download_dataset)
entry.add_command(download_checkpoints)
entry.add_command(synth)<|MERGE_RESOLUTION|>--- conflicted
+++ resolved
@@ -125,18 +125,16 @@
             "save_as": "checkpoints/music/music_note_stream/weights.h5",
             "file_length": 33816384
         },
-<<<<<<< HEAD
         "vocal_semi": {
             "fid": "1F3_qns6jc7MjDYigNsKQLJeawsAWAq_x",
             "save_as": "checkpoints/vocal/vocal_semi.zip",
             "file_length": 213112805,
             "unzip": True
-=======
+        },
         "vocal_contour": {
             "fid": "1w0k0wioN8dnf63E0RgdLB8r-FeBnhwJt",
             "save_as": "checkpoints/vocal/contour/weights.h5",
             "file_length": 50732192
->>>>>>> 1b8ee577
         }
     }
 
