--- conflicted
+++ resolved
@@ -29,13 +29,9 @@
       env:
         cache-name: python-packages
       with:
-<<<<<<< HEAD
-        path: ~/.cache/pip
-=======
         path: |
           ~/.cache/pip
           ~/.cache/pypoetry
->>>>>>> 937388f2
         key: ${{ runner.os }}-build-${{ env.cache-name }}-${{ hashFiles('./poetry.lock') }}
         restore-keys: |
           ${{ runner.os }}-build-${{ env.cache-name }}-
